package cmd

import (
	"context"
	"errors"
	"fmt"
	"io"
	"net/http"
	"net/url"
	"os/exec"
	"path"
	"strconv"
	"strings"
	"time"

	"github.com/AlecAivazis/survey/v2"
	"github.com/AlecAivazis/survey/v2/terminal"
	"github.com/apex/log"
	"github.com/docker/docker/api/types"
	"github.com/docker/docker/pkg/parsers/kernel"
	"github.com/docker/docker/pkg/parsers/operatingsystem"
	"github.com/goccy/go-json"
	"github.com/spf13/cobra"

	"github.com/pterodactyl/wings/config"
	"github.com/pterodactyl/wings/environment"
	"github.com/pterodactyl/wings/loggers/cli"
	"github.com/pterodactyl/wings/system"
)

const (
	DefaultHastebinUrl = "https://ptero.co"
	DefaultLogLines    = 200
)

var diagnosticsArgs struct {
	IncludeEndpoints   bool
	IncludeLogs        bool
	ReviewBeforeUpload bool
	HastebinURL        string
	LogLines           int
}

func newDiagnosticsCommand() *cobra.Command {
	command := &cobra.Command{
		Use:   "diagnostics",
		Short: "收集并报告有关此 Wings 实例的信息以协助调试。",
		PreRun: func(cmd *cobra.Command, args []string) {
			initConfig()
			log.SetHandler(cli.Default)
		},
		Run: diagnosticsCmdRun,
	}

	command.Flags().StringVar(&diagnosticsArgs.HastebinURL, "hastebin-url", DefaultHastebinUrl, "the url of the hastebin instance to use")
	command.Flags().IntVar(&diagnosticsArgs.LogLines, "log-lines", DefaultLogLines, "the number of log lines to include in the report")

	return command
}

// diagnosticsCmdRun collects diagnostics about wings, its configuration and the node.
// We collect:
// - wings and docker versions
// - relevant parts of daemon configuration
// - the docker debug output
// - running docker containers
// - logs
func diagnosticsCmdRun(*cobra.Command, []string) {
	questions := []*survey.Question{
		{
			Name:   "IncludeEndpoints",
			Prompt: &survey.Confirm{Message: "您想要在日志中包含您面板的 FQDN/IP 吗?", Default: false},
		},
		{
			Name:   "IncludeLogs",
			Prompt: &survey.Confirm{Message: "您想包含最新的日志吗?", Default: true},
		},
		{
			Name: "ReviewBeforeUpload",
			Prompt: &survey.Confirm{
				Message: "您想要在上传到 " + diagnosticsArgs.HastebinURL + " 之前，查看收集到的数据吗?",
				Help:    "数据（尤其是日志）可能包含敏感信息，因此您应该对其进行检查。系统会再次询问您是否要上传。",
				Default: true,
			},
		},
	}
	if err := survey.Ask(questions, &diagnosticsArgs); err != nil {
		if err == terminal.InterruptErr {
			return
		}
		panic(err)
	}

	dockerVersion, dockerInfo, dockerErr := getDockerInfo()

	output := &strings.Builder{}
	fmt.Fprintln(output, "Pterodactyl Wings - Diagnostics Report")
	printHeader(output, "Versions")
	fmt.Fprintln(output, "               Wings:", system.Version)
	if dockerErr == nil {
		fmt.Fprintln(output, "              Docker:", dockerVersion.Version)
	}
	if v, err := kernel.GetKernelVersion(); err == nil {
		fmt.Fprintln(output, "              Kernel:", v)
	}
	if os, err := operatingsystem.GetOperatingSystem(); err == nil {
		fmt.Fprintln(output, "                  OS:", os)
	}

	printHeader(output, "Wings Configuration")
	if err := config.FromFile(config.DefaultLocation); err != nil {
	}
	cfg := config.Get()
	fmt.Fprintln(output, "      Panel Location:", redact(cfg.PanelLocation))
	fmt.Fprintln(output, "")
	fmt.Fprintln(output, "  Internal Webserver:", redact(cfg.Api.Host), ":", cfg.Api.Port)
	fmt.Fprintln(output, "         SSL Enabled:", cfg.Api.Ssl.Enabled)
	fmt.Fprintln(output, "     SSL Certificate:", redact(cfg.Api.Ssl.CertificateFile))
	fmt.Fprintln(output, "             SSL Key:", redact(cfg.Api.Ssl.KeyFile))
	fmt.Fprintln(output, "")
	fmt.Fprintln(output, "         SFTP Server:", redact(cfg.System.Sftp.Address), ":", cfg.System.Sftp.Port)
	fmt.Fprintln(output, "      SFTP Read-Only:", cfg.System.Sftp.ReadOnly)
	fmt.Fprintln(output, "")
	fmt.Fprintln(output, "      Root Directory:", cfg.System.RootDirectory)
	fmt.Fprintln(output, "      Logs Directory:", cfg.System.LogDirectory)
	fmt.Fprintln(output, "      Data Directory:", cfg.System.Data)
	fmt.Fprintln(output, "   Archive Directory:", cfg.System.ArchiveDirectory)
	fmt.Fprintln(output, "    Backup Directory:", cfg.System.BackupDirectory)
	fmt.Fprintln(output, "")
	fmt.Fprintln(output, "            Username:", cfg.System.Username)
	fmt.Fprintln(output, "         Server Time:", time.Now().Format(time.RFC1123Z))
	fmt.Fprintln(output, "          Debug Mode:", cfg.Debug)

	printHeader(output, "Docker: Info")
	if dockerErr == nil {
		fmt.Fprintln(output, "Server Version:", dockerInfo.ServerVersion)
		fmt.Fprintln(output, "Storage Driver:", dockerInfo.Driver)
		if dockerInfo.DriverStatus != nil {
			for _, pair := range dockerInfo.DriverStatus {
				fmt.Fprintf(output, "  %s: %s\n", pair[0], pair[1])
			}
		}
		if dockerInfo.SystemStatus != nil {
			for _, pair := range dockerInfo.SystemStatus {
				fmt.Fprintf(output, " %s: %s\n", pair[0], pair[1])
			}
		}
		fmt.Fprintln(output, "LoggingDriver:", dockerInfo.LoggingDriver)
		fmt.Fprintln(output, " CgroupDriver:", dockerInfo.CgroupDriver)
		if len(dockerInfo.Warnings) > 0 {
			for _, w := range dockerInfo.Warnings {
				fmt.Fprintln(output, w)
			}
		}
	} else {
		fmt.Fprintln(output, dockerErr.Error())
	}

	printHeader(output, "Docker: Running Containers")
	c := exec.Command("docker", "ps")
	if co, err := c.Output(); err == nil {
		output.Write(co)
	} else {
		fmt.Fprint(output, "Couldn't list containers: ", err)
	}

	printHeader(output, "Latest Wings Logs")
	if diagnosticsArgs.IncludeLogs {
		p := "/var/log/pterodactyl/wings.log"
		if cfg != nil {
			p = path.Join(cfg.System.LogDirectory, "wings.log")
		}
		if c, err := exec.Command("tail", "-n", strconv.Itoa(diagnosticsArgs.LogLines), p).Output(); err != nil {
			fmt.Fprintln(output, "No logs found or an error occurred.")
		} else {
			fmt.Fprintf(output, "%s\n", string(c))
		}
	} else {
		fmt.Fprintln(output, "Logs redacted.")
	}

	if !diagnosticsArgs.IncludeEndpoints {
		s := output.String()
		output.Reset()
		s = strings.ReplaceAll(s, cfg.PanelLocation, "{redacted}")
		s = strings.ReplaceAll(s, cfg.Api.Host, "{redacted}")
		s = strings.ReplaceAll(s, cfg.Api.Ssl.CertificateFile, "{redacted}")
		s = strings.ReplaceAll(s, cfg.Api.Ssl.KeyFile, "{redacted}")
		s = strings.ReplaceAll(s, cfg.System.Sftp.Address, "{redacted}")
		output.WriteString(s)
	}

	fmt.Println("\n---------------  generated report  ---------------")
	fmt.Println(output.String())
	fmt.Print("---------------   end of report    ---------------\n\n")

	upload := !diagnosticsArgs.ReviewBeforeUpload
	if !upload {
		survey.AskOne(&survey.Confirm{Message: "上传至 " + diagnosticsArgs.HastebinURL + "?", Default: false}, &upload)
	}
	if upload {
		u, err := uploadToHastebin(diagnosticsArgs.HastebinURL, output.String())
		if err == nil {
			fmt.Println("您可以在此处获取报告: ", u)
		}
	}
}

func getDockerInfo() (types.Version, types.Info, error) {
	client, err := environment.Docker()
	if err != nil {
		return types.Version{}, types.Info{}, err
	}
	dockerVersion, err := client.ServerVersion(context.Background())
	if err != nil {
		return types.Version{}, types.Info{}, err
	}
	dockerInfo, err := client.Info(context.Background())
	if err != nil {
		return types.Version{}, types.Info{}, err
	}
	return dockerVersion, dockerInfo, nil
}

func uploadToHastebin(hbUrl, content string) (string, error) {
	r := strings.NewReader(content)
	u, err := url.Parse(hbUrl)
	if err != nil {
		return "", err
	}
	u.Path = path.Join(u.Path, "documents")
<<<<<<< HEAD
	res, err := http.Post(u.String(), "plain/text", r)
	if err != nil || res.StatusCode != 200 {
		fmt.Println("无法将报告上传至 ", u.String(), err)
=======
	res, err := http.Post(u.String(), "text/plain", r)
	if err != nil || res.StatusCode < 200 || res.StatusCode >= 300 {
		fmt.Println("Failed to upload report to ", u.String(), err)
>>>>>>> ec54371b
		return "", err
	}
	pres := make(map[string]interface{})
	body, err := io.ReadAll(res.Body)
	if err != nil {
		fmt.Println("无法解析响应。", err)
		return "", err
	}
	json.Unmarshal(body, &pres)
	if key, ok := pres["key"].(string); ok {
		u, _ := url.Parse(hbUrl)
		u.Path = path.Join(u.Path, key)
		return u.String(), nil
	}
	return "", errors.New("未能找到响应的密钥")
}

func redact(s string) string {
	if !diagnosticsArgs.IncludeEndpoints {
		return "{redacted}"
	}
	return s
}

func printHeader(w io.Writer, title string) {
	fmt.Fprintln(w, "\n|\n|", title)
	fmt.Fprintln(w, "| ------------------------------")
}<|MERGE_RESOLUTION|>--- conflicted
+++ resolved
@@ -229,15 +229,9 @@
 		return "", err
 	}
 	u.Path = path.Join(u.Path, "documents")
-<<<<<<< HEAD
-	res, err := http.Post(u.String(), "plain/text", r)
-	if err != nil || res.StatusCode != 200 {
-		fmt.Println("无法将报告上传至 ", u.String(), err)
-=======
 	res, err := http.Post(u.String(), "text/plain", r)
 	if err != nil || res.StatusCode < 200 || res.StatusCode >= 300 {
-		fmt.Println("Failed to upload report to ", u.String(), err)
->>>>>>> ec54371b
+		fmt.Println("无法将报告上传至 ", u.String(), err)
 		return "", err
 	}
 	pres := make(map[string]interface{})
