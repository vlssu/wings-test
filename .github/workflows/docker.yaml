name: Docker

on:
  push:
    branches:
      - develop
  release:
    types:
      - published

jobs:
  build-and-push:
    name: Build and Push
    runs-on: ubuntu-20.04
    # Always run against a tag, even if the commit into the tag has [docker skip] within the commit message.
    if: "!contains(github.ref, 'develop') || (!contains(github.event.head_commit.message, 'skip docker') && !contains(github.event.head_commit.message, 'docker skip'))"
    steps:
      - name: Code checkout
        uses: actions/checkout@v3

      - name: Docker metadata
        id: docker_meta
        uses: docker/metadata-action@v4
        with:
<<<<<<< HEAD
          images: ghcr.io/pterodactyl-china/wings
      - name: Set up QEMU
=======
          images: ghcr.io/pterodactyl/wings
          flavor: |
            latest=false
          tags: |
            type=raw,value=latest,enable=${{ github.event_name == 'release' && github.event.action == 'published' && github.event.release.prerelease == false }}
            type=ref,event=tag
            type=ref,event=branch

      - name: Setup QEMU
>>>>>>> 4b3bd2ff
        uses: docker/setup-qemu-action@v2

      - name: Setup Docker buildx
        uses: docker/setup-buildx-action@v2

      - name: Login to GitHub Container Registry
        uses: docker/login-action@v2
        with:
          registry: ghcr.io
          username: ${{ github.repository_owner }}
          password: ${{ secrets.REGISTRY_TOKEN }}

      - name: Get Build Information
        id: build_info
        run: |
          echo "version_tag=${GITHUB_REF/refs\/tags\/v/}" >> $GITHUB_OUTPUT
          echo "short_sha=$(git rev-parse --short HEAD)" >> $GITHUB_OUTPUT

      - name: Build and Push (tag)
        uses: docker/build-push-action@v3
        if: "github.event_name == 'release' && github.event.action == 'published'"
        with:
          context: .
          file: ./Dockerfile
          push: true
          platforms: linux/amd64,linux/arm64
          build-args: |
            VERSION=${{ steps.build_info.outputs.version_tag }}
          labels: ${{ steps.docker_meta.outputs.labels }}
          tags: ${{ steps.docker_meta.outputs.tags }}

      - name: Build and Push (develop)
        uses: docker/build-push-action@v3
        if: "github.event_name == 'push' && contains(github.ref, 'develop')"
        with:
          context: .
          file: ./Dockerfile
          push: ${{ github.event_name != 'pull_request' }}
          platforms: linux/amd64,linux/arm64
          build-args: |
            VERSION=dev-${{ steps.build_info.outputs.short_sha }}
          labels: ${{ steps.docker_meta.outputs.labels }}
          tags: ${{ steps.docker_meta.outputs.tags }}
          cache-from: type=gha
          cache-to: type=gha,mode=max<|MERGE_RESOLUTION|>--- conflicted
+++ resolved
@@ -22,11 +22,7 @@
         id: docker_meta
         uses: docker/metadata-action@v4
         with:
-<<<<<<< HEAD
           images: ghcr.io/pterodactyl-china/wings
-      - name: Set up QEMU
-=======
-          images: ghcr.io/pterodactyl/wings
           flavor: |
             latest=false
           tags: |
@@ -35,7 +31,6 @@
             type=ref,event=branch
 
       - name: Setup QEMU
->>>>>>> 4b3bd2ff
         uses: docker/setup-qemu-action@v2
 
       - name: Setup Docker buildx
